use std::env;
use std::sync::OnceLock;

use base64::prelude::BASE64_STANDARD;
use base64::Engine;

use numaflow_models::models::{Backoff, MonoVertex, RetryStrategy};

use crate::error::Error;

const ENV_MONO_VERTEX_OBJ: &str = "NUMAFLOW_MONO_VERTEX_OBJECT";
const ENV_GRPC_MAX_MESSAGE_SIZE: &str = "NUMAFLOW_GRPC_MAX_MESSAGE_SIZE";
const ENV_POD_REPLICA: &str = "NUMAFLOW_REPLICA";
const DEFAULT_GRPC_MAX_MESSAGE_SIZE: usize = 64 * 1024 * 1024; // 64 MB
const DEFAULT_METRICS_PORT: u16 = 2469;
const DEFAULT_LAG_CHECK_INTERVAL_IN_SECS: u16 = 5;
const DEFAULT_LAG_REFRESH_INTERVAL_IN_SECS: u16 = 3;
const DEFAULT_BATCH_SIZE: u64 = 500;
const DEFAULT_TIMEOUT_IN_MS: u32 = 1000;
const DEFAULT_MAX_SINK_RETRY_ATTEMPTS: u16 = u16::MAX;
const DEFAULT_SINK_RETRY_INTERVAL_IN_MS: u32 = 1;
const DEFAULT_SINK_RETRY_ON_FAIL_STRATEGY: &str = "retry";

pub fn config() -> &'static Settings {
    static CONF: OnceLock<Settings> = OnceLock::new();
    CONF.get_or_init(|| match Settings::load() {
        Ok(v) => v,
        Err(e) => {
            panic!("Failed to load configuration: {:?}", e);
        }
    })
}

pub struct Settings {
    pub mono_vertex_name: String,
    pub replica: u32,
    pub batch_size: u64,
    pub timeout_in_ms: u32,
    pub metrics_server_listen_port: u16,
    pub grpc_max_message_size: usize,
    pub is_transformer_enabled: bool,
    pub is_fallback_enabled: bool,
    pub lag_check_interval_in_secs: u16,
    pub lag_refresh_interval_in_secs: u16,
    pub sink_max_retry_attempts: u16,
    pub sink_retry_interval_in_ms: u32,
    pub sink_retry_on_fail_strategy: String,
    pub sink_default_retry_strategy: RetryStrategy,
}

impl Default for Settings {
    fn default() -> Self {
        // Create a default retry strategy from defined constants
        let default_retry_strategy = RetryStrategy {
            backoff: Option::from(Box::from(Backoff {
                interval: Option::from(kube::core::Duration::from(
                    std::time::Duration::from_millis(DEFAULT_SINK_RETRY_INTERVAL_IN_MS as u64),
                )),
                steps: Option::from(DEFAULT_MAX_SINK_RETRY_ATTEMPTS as i64),
            })),
            on_failure: Option::from(DEFAULT_SINK_RETRY_ON_FAIL_STRATEGY.to_string()),
        };
        Self {
            mono_vertex_name: "default".to_string(),
            replica: 0,
            batch_size: DEFAULT_BATCH_SIZE,
            timeout_in_ms: DEFAULT_TIMEOUT_IN_MS,
            metrics_server_listen_port: DEFAULT_METRICS_PORT,
            grpc_max_message_size: DEFAULT_GRPC_MAX_MESSAGE_SIZE,
            is_transformer_enabled: false,
            is_fallback_enabled: false,
            lag_check_interval_in_secs: DEFAULT_LAG_CHECK_INTERVAL_IN_SECS,
            lag_refresh_interval_in_secs: DEFAULT_LAG_REFRESH_INTERVAL_IN_SECS,
            sink_max_retry_attempts: DEFAULT_MAX_SINK_RETRY_ATTEMPTS,
            sink_retry_interval_in_ms: DEFAULT_SINK_RETRY_INTERVAL_IN_MS,
            sink_retry_on_fail_strategy: DEFAULT_SINK_RETRY_ON_FAIL_STRATEGY.to_string(),
            sink_default_retry_strategy: default_retry_strategy,
        }
    }
}

impl Settings {
    fn load() -> Result<Self, Error> {
        let mut settings = Settings::default();
        if let Ok(mono_vertex_spec) = env::var(ENV_MONO_VERTEX_OBJ) {
            // decode the spec it will be base64 encoded
            let mono_vertex_spec = BASE64_STANDARD
                .decode(mono_vertex_spec.as_bytes())
                .map_err(|e| {
                    Error::ConfigError(format!("Failed to decode mono vertex spec: {:?}", e))
                })?;

            let mono_vertex_obj: MonoVertex =
                serde_json::from_slice(&mono_vertex_spec).map_err(|e| {
                    Error::ConfigError(format!("Failed to parse mono vertex spec: {:?}", e))
                })?;

            settings.batch_size = mono_vertex_obj
                .spec
                .limits
                .clone()
                .unwrap()
                .read_batch_size
                .map(|x| x as u64)
                .unwrap_or(DEFAULT_BATCH_SIZE);

            settings.timeout_in_ms = mono_vertex_obj
                .spec
                .limits
                .clone()
                .unwrap()
                .read_timeout
                .map(|x| std::time::Duration::from(x).as_millis() as u32)
                .unwrap_or(DEFAULT_TIMEOUT_IN_MS);

            settings.mono_vertex_name = mono_vertex_obj
                .metadata
                .and_then(|metadata| metadata.name)
                .ok_or_else(|| Error::ConfigError("Mono vertex name not found".to_string()))?;

            settings.is_transformer_enabled = mono_vertex_obj
                .spec
                .source
                .ok_or(Error::ConfigError("Source not found".to_string()))?
                .transformer
                .is_some();

            settings.is_fallback_enabled = mono_vertex_obj
                .spec
                .sink
                .as_deref()
                .ok_or(Error::ConfigError("Sink not found".to_string()))?
                .fallback
                .is_some();

            if let Some(retry_strategy) = mono_vertex_obj
                .spec
                .sink
                .expect("sink should not be empty")
                .retry_strategy
            {
                if let Some(sink_backoff) = retry_strategy.clone().backoff {
                    // Set the max retry attempts and retry interval using direct reference
                    settings.sink_retry_interval_in_ms = sink_backoff
                        .clone()
                        .interval
                        .map(|x| std::time::Duration::from(x).as_millis() as u32)
                        .unwrap_or(DEFAULT_SINK_RETRY_INTERVAL_IN_MS);

                    settings.sink_max_retry_attempts = sink_backoff
                        .clone()
                        .steps
                        .map(|x| x as u16)
                        .unwrap_or(DEFAULT_MAX_SINK_RETRY_ATTEMPTS);

                    // We do not allow 0 attempts to write to sink
                    if settings.sink_max_retry_attempts == 0 {
                        return Err(Error::ConfigError(
                            "Retry Strategy given with 0 retry attempts".to_string(),
                        ));
                    }
                }

                // Set the retry strategy using a direct reference whenever possible
                settings.sink_retry_on_fail_strategy = retry_strategy
                    .on_failure
                    .clone()
                    .unwrap_or_else(|| DEFAULT_SINK_RETRY_ON_FAIL_STRATEGY.to_string());

                // check if the sink retry strategy is set to fallback and there is no fallback sink configured
                // then we should return an error
                if settings.sink_retry_on_fail_strategy == "fallback"
                    && !settings.is_fallback_enabled
                {
                    return Err(Error::ConfigError(
                        "Retry Strategy given as fallback but Fallback sink not configured"
                            .to_string(),
                    ));
                }
            }
        }

        settings.grpc_max_message_size = env::var(ENV_GRPC_MAX_MESSAGE_SIZE)
            .unwrap_or_else(|_| DEFAULT_GRPC_MAX_MESSAGE_SIZE.to_string())
            .parse()
            .map_err(|e| {
                Error::ConfigError(format!("Failed to parse grpc max message size: {:?}", e))
            })?;

        settings.replica = env::var(ENV_POD_REPLICA)
            .unwrap_or_else(|_| "0".to_string())
            .parse()
            .map_err(|e| Error::ConfigError(format!("Failed to parse pod replica: {:?}", e)))?;

        Ok(settings)
    }
}

#[cfg(test)]
mod tests {
    use super::*;
    use serde_json::json;
    use std::env;

    #[test]
<<<<<<< HEAD
    fn test_settings_load_combined() {
        // Define all JSON test configurations in separate scopes to use them distinctively
        {
            let json_data = json!({
                "metadata": {
                    "name": "simple-mono-vertex",
                    "namespace": "default",
                    "creationTimestamp": null
                },
                "spec": {
                    "replicas": 0,
                    "source": {
                        "transformer": {
                            "container": {
                                "image": "xxxxxxx",
                                "resources": {}
                            },
                            "builtin": null
                        },
                        "udsource": {
                            "container": {
                                "image": "xxxxxxx",
                                "resources": {}
                            }
                        }
                    },
                    "sink": {
                        "udsink": {
                            "container": {
                                "image": "xxxxxx",
                                "resources": {}
                            }
                        }
                    },
                    "limits": {
                        "readBatchSize": 500,
                        "readTimeout": "1s"
                    },
                    "scale": {},
                    "status": {
                        "replicas": 0,
                        "lastUpdated": null,
                        "lastScaledAt": null
                    }
                }
            });
            let json_str = json_data.to_string();
            let encoded_json = BASE64_STANDARD.encode(json_str);
            env::set_var(ENV_MONO_VERTEX_OBJ, encoded_json);
=======
    fn test_settings_load() {
        // Set up environment variables
        unsafe {
            env::set_var(ENV_MONO_VERTEX_OBJ, "eyJtZXRhZGF0YSI6eyJuYW1lIjoic2ltcGxlLW1vbm8tdmVydGV4IiwibmFtZXNwYWNlIjoiZGVmYXVsdCIsImNyZWF0aW9uVGltZXN0YW1wIjpudWxsfSwic3BlYyI6eyJyZXBsaWNhcyI6MCwic291cmNlIjp7InRyYW5zZm9ybWVyIjp7ImNvbnRhaW5lciI6eyJpbWFnZSI6InF1YXkuaW8vbnVtYWlvL251bWFmbG93LXJzL21hcHQtZXZlbnQtdGltZS1maWx0ZXI6c3RhYmxlIiwicmVzb3VyY2VzIjp7fX0sImJ1aWx0aW4iOm51bGx9LCJ1ZHNvdXJjZSI6eyJjb250YWluZXIiOnsiaW1hZ2UiOiJkb2NrZXIuaW50dWl0LmNvbS9wZXJzb25hbC95aGwwMS9zaW1wbGUtc291cmNlOnN0YWJsZSIsInJlc291cmNlcyI6e319fX0sInNpbmsiOnsidWRzaW5rIjp7ImNvbnRhaW5lciI6eyJpbWFnZSI6ImRvY2tlci5pbnR1aXQuY29tL3BlcnNvbmFsL3lobDAxL2JsYWNraG9sZS1zaW5rOnN0YWJsZSIsInJlc291cmNlcyI6e319fX0sImxpbWl0cyI6eyJyZWFkQmF0Y2hTaXplIjo1MDAsInJlYWRUaW1lb3V0IjoiMXMifSwic2NhbGUiOnt9fSwic3RhdHVzIjp7InJlcGxpY2FzIjowLCJsYXN0VXBkYXRlZCI6bnVsbCwibGFzdFNjYWxlZEF0IjpudWxsfX0=");
            env::set_var(ENV_GRPC_MAX_MESSAGE_SIZE, "128000000");
        };
>>>>>>> 39e6ddd4

            // Execute and verify
            let settings = Settings::load().unwrap();
            assert_eq!(settings.mono_vertex_name, "simple-mono-vertex");
            env::remove_var(ENV_MONO_VERTEX_OBJ);
        }

<<<<<<< HEAD
        {
            // Test Retry Strategy Load
            let json_data = json!({
                "metadata": {
                    "name": "simple-mono-vertex",
                    "namespace": "default",
                    "creationTimestamp": null
                },
                "spec": {
                    "replicas": 0,
                    "source": {
                        "udsource": {
                            "container": {
                                "image": "xxxxxxx",
                                "resources": {}
                            }
                        }
                    },
                    "sink": {
                        "udsink": {
                            "container": {
                                "image": "xxxxxx",
                                "resources": {}
                            }
                        },
                        "retryStrategy": {
                            "backoff": {
                                "interval": "1s",
                                "steps": 5
                            },
                        },
                    },
                    "limits": {
                        "readBatchSize": 500,
                        "readTimeout": "1s"
                    },
                }
            });
            let json_str = json_data.to_string();
            let encoded_json = BASE64_STANDARD.encode(json_str);
            env::set_var(ENV_MONO_VERTEX_OBJ, encoded_json);
=======
        // Verify settings
        assert_eq!(settings.mono_vertex_name, "simple-mono-vertex");
        assert_eq!(settings.batch_size, 500);
        assert_eq!(settings.timeout_in_ms, 1000);
        assert_eq!(settings.grpc_max_message_size, 128000000);
>>>>>>> 39e6ddd4

            // Execute and verify
            let settings = Settings::load().unwrap();
            assert_eq!(settings.sink_retry_on_fail_strategy, "retry");
            assert_eq!(settings.sink_max_retry_attempts, 5);
            assert_eq!(settings.sink_retry_interval_in_ms, 1000);
            env::remove_var(ENV_MONO_VERTEX_OBJ);
<<<<<<< HEAD
        }

        {
            // Test Error Case: Retry Strategy Fallback without Fallback Sink
            let json_data = json!({
                "metadata": {
                    "name": "simple-mono-vertex",
                    "namespace": "default",
                    "creationTimestamp": null
                },
                "spec": {
                    "replicas": 0,
                    "source": {
                        "udsource": {
                            "container": {
                                "image": "xxxxxxx",
                                "resources": {}
                            }
                        }
                    },
                    "sink": {
                        "udsink": {
                            "container": {
                                "image": "xxxxxx",
                                "resources": {}
                            }
                        },
                        "retryStrategy": {
                            "backoff": {
                                "interval": "1s",
                                "steps": 5
                            },
                            "onFailure": "fallback"
                        },
                    },
                    "limits": {
                        "readBatchSize": 500,
                        "readTimeout": "1s"
                    },
                }
            });
            let json_str = json_data.to_string();
            let encoded_json = BASE64_STANDARD.encode(json_str);
            env::set_var(ENV_MONO_VERTEX_OBJ, encoded_json);

            // Execute and verify
            assert!(Settings::load().is_err());
            env::remove_var(ENV_MONO_VERTEX_OBJ);
        }

        // General cleanup
        env::remove_var(ENV_GRPC_MAX_MESSAGE_SIZE);
=======
            env::remove_var(ENV_GRPC_MAX_MESSAGE_SIZE);
        };
>>>>>>> 39e6ddd4
    }
}<|MERGE_RESOLUTION|>--- conflicted
+++ resolved
@@ -203,7 +203,6 @@
     use std::env;
 
     #[test]
-<<<<<<< HEAD
     fn test_settings_load_combined() {
         // Define all JSON test configurations in separate scopes to use them distinctively
         {
@@ -253,14 +252,6 @@
             let json_str = json_data.to_string();
             let encoded_json = BASE64_STANDARD.encode(json_str);
             env::set_var(ENV_MONO_VERTEX_OBJ, encoded_json);
-=======
-    fn test_settings_load() {
-        // Set up environment variables
-        unsafe {
-            env::set_var(ENV_MONO_VERTEX_OBJ, "eyJtZXRhZGF0YSI6eyJuYW1lIjoic2ltcGxlLW1vbm8tdmVydGV4IiwibmFtZXNwYWNlIjoiZGVmYXVsdCIsImNyZWF0aW9uVGltZXN0YW1wIjpudWxsfSwic3BlYyI6eyJyZXBsaWNhcyI6MCwic291cmNlIjp7InRyYW5zZm9ybWVyIjp7ImNvbnRhaW5lciI6eyJpbWFnZSI6InF1YXkuaW8vbnVtYWlvL251bWFmbG93LXJzL21hcHQtZXZlbnQtdGltZS1maWx0ZXI6c3RhYmxlIiwicmVzb3VyY2VzIjp7fX0sImJ1aWx0aW4iOm51bGx9LCJ1ZHNvdXJjZSI6eyJjb250YWluZXIiOnsiaW1hZ2UiOiJkb2NrZXIuaW50dWl0LmNvbS9wZXJzb25hbC95aGwwMS9zaW1wbGUtc291cmNlOnN0YWJsZSIsInJlc291cmNlcyI6e319fX0sInNpbmsiOnsidWRzaW5rIjp7ImNvbnRhaW5lciI6eyJpbWFnZSI6ImRvY2tlci5pbnR1aXQuY29tL3BlcnNvbmFsL3lobDAxL2JsYWNraG9sZS1zaW5rOnN0YWJsZSIsInJlc291cmNlcyI6e319fX0sImxpbWl0cyI6eyJyZWFkQmF0Y2hTaXplIjo1MDAsInJlYWRUaW1lb3V0IjoiMXMifSwic2NhbGUiOnt9fSwic3RhdHVzIjp7InJlcGxpY2FzIjowLCJsYXN0VXBkYXRlZCI6bnVsbCwibGFzdFNjYWxlZEF0IjpudWxsfX0=");
-            env::set_var(ENV_GRPC_MAX_MESSAGE_SIZE, "128000000");
-        };
->>>>>>> 39e6ddd4
 
             // Execute and verify
             let settings = Settings::load().unwrap();
@@ -268,7 +259,6 @@
             env::remove_var(ENV_MONO_VERTEX_OBJ);
         }
 
-<<<<<<< HEAD
         {
             // Test Retry Strategy Load
             let json_data = json!({
@@ -310,13 +300,6 @@
             let json_str = json_data.to_string();
             let encoded_json = BASE64_STANDARD.encode(json_str);
             env::set_var(ENV_MONO_VERTEX_OBJ, encoded_json);
-=======
-        // Verify settings
-        assert_eq!(settings.mono_vertex_name, "simple-mono-vertex");
-        assert_eq!(settings.batch_size, 500);
-        assert_eq!(settings.timeout_in_ms, 1000);
-        assert_eq!(settings.grpc_max_message_size, 128000000);
->>>>>>> 39e6ddd4
 
             // Execute and verify
             let settings = Settings::load().unwrap();
@@ -324,7 +307,6 @@
             assert_eq!(settings.sink_max_retry_attempts, 5);
             assert_eq!(settings.sink_retry_interval_in_ms, 1000);
             env::remove_var(ENV_MONO_VERTEX_OBJ);
-<<<<<<< HEAD
         }
 
         {
@@ -374,12 +356,7 @@
             assert!(Settings::load().is_err());
             env::remove_var(ENV_MONO_VERTEX_OBJ);
         }
-
         // General cleanup
         env::remove_var(ENV_GRPC_MAX_MESSAGE_SIZE);
-=======
-            env::remove_var(ENV_GRPC_MAX_MESSAGE_SIZE);
-        };
->>>>>>> 39e6ddd4
     }
-}+}

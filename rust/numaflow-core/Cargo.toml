--- conflicted
+++ resolved
@@ -22,15 +22,10 @@
 backoff.workspace = true
 axum.workspace = true
 axum-server.workspace = true
-<<<<<<< HEAD
-tonic = { version = "0.12.3", features = ["tls"] }
-bytes = "1.7.1"
-=======
 bytes.workspace = true
 serde.workspace = true
 rustls.workspace = true
-tonic = "0.12.3"
->>>>>>> c4925203
+tonic = { version = "0.12.3", features = ["tls"] }
 thiserror = "2.0.3"
 tokio-util = "0.7.11"
 tokio-stream = "0.1.15"
@@ -42,11 +37,7 @@
 serde_json = "1.0.122"
 trait-variant = "0.1.2"
 rcgen = "0.13.1"
-<<<<<<< HEAD
 rustls = { version = "0.23.19", features = ["aws_lc_rs", "ring"] }
-serde = { version = "1.0.204", features = ["derive"] }
-=======
->>>>>>> c4925203
 semver = "1.0"
 pep440_rs = "0.6.6"
 parking_lot = "0.12.3"

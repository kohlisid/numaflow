--- conflicted
+++ resolved
@@ -25,12 +25,8 @@
 bytes.workspace = true
 serde.workspace = true
 rustls.workspace = true
-<<<<<<< HEAD
+tower.workspace = true
 tonic = { version = "0.12.3", features = ["tls"] }
-=======
-tower.workspace = true
-tonic = "0.12.3"
->>>>>>> 93bf8f86
 thiserror = "2.0.3"
 tokio-util = "0.7.11"
 tokio-stream = "0.1.15"
@@ -38,11 +34,7 @@
 prost-types = "0.13.1"
 chrono = "0.4.31"
 base64 = "0.22.1"
-<<<<<<< HEAD
-tower = "0.4.13"
-=======
 hyper-util = "0.1.6"
->>>>>>> 93bf8f86
 serde_json = "1.0.122"
 trait-variant = "0.1.2"
 rcgen = "0.13.1"
